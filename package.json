--- conflicted
+++ resolved
@@ -5,19 +5,13 @@
   "dependencies": {
     "canopy": "~0.2.0",
     "lodash": "~2.4.1",
-<<<<<<< HEAD
     "vows": "~0.8.1",
-    "expect.js": "~0.3.1"
-  },
-  "scripts": {
-    "build-parser": "node_modules/canopy/bin/canopy lib/grammar.peg",
-    "test": "node_modules/.bin/vows"
-=======
+    "expect.js": "~0.3.1",
     "pegjs": "~0.8.0"
   },
   "scripts": {
     "grammar":  "node_modules/.bin/canopy lib/grammar.peg",
-    "grammar2": "node_modules/.bin/pegjs lib/grammar2.pegjs"
->>>>>>> a9524dd1
+    "grammar2": "node_modules/.bin/pegjs lib/grammar2.pegjs",
+    "test": "node_modules/.bin/vows"
   }
 }