--- conflicted
+++ resolved
@@ -5,27 +5,19 @@
   "dependencies": {
     "pegjs": "~0.8.0",
     "optimist": "~0.6.1",
-<<<<<<< HEAD
     "xregexp": "~2.0.0",
     "llvm2": "0.2.2",
-=======
     "requirejs": "~2.1.17",
     "lodash": "~3.6.0",
->>>>>>> 46841de7
     "source-map": "~0.4.2",
     "inline-source-map-comment": "~1.0.5",
     "winston": "~1.0.0"
   },
   "devDependencies": {
     "mocha": "~2.2.1",
-<<<<<<< HEAD
     "esprima": "~2.1.0",
-    "lodash": "~3.6.0",
-=======
     "expect.js": "~0.3.1",
-    "xregexp": "~2.0.0",
     "esprima": "~2.1.0",
->>>>>>> 46841de7
     "blanket": "~1.1.6",
     "mocha-lcov-reporter": "~0.0.2",
     "coveralls": "~2.11.2"
