
var inherits = require('util').inherits,
    inspect  = require('util').inspect,
    repeat   = require('./util').repeat,
    out      = process.stdout

var types = require('./types')

// http://stackoverflow.com/a/5450113
var repeat = function (pattern, count) {
  if (count < 1) { return '' }
  var result = ''
  while (count > 1) {
    if (count & 1) result += pattern;
    count >>= 1, pattern += pattern
  }
  return result + pattern
}

// TODO: Refactor all this crazy indentation stuff!
var INDENT = 2

var _ind = 0,
    _i   = function () { return repeat(' ', _ind) },
    _w   = function (s) { out.write(_i() + s) },
    _win = function (s) {
      // Indent and write
      _w(s); _ind += INDENT
    },
    _wout = function (s) { _ind -= INDENT; _w(s) },
    _include_types = true

// Nodes ----------------------------------------------------------------------

var Node = function () {}
Node.prototype.print = function () { out.write(inspect(this)) }
Node.prototype.compile = function (context) {
  throw new Error('Compilation not yet implemented for node type: '+this.constructor.name)
}
Node.prototype.setParsePosition = function (parser) {
  this._file   = parser.file
  this._line   = parser.line
  this._column = parser.column
}


function NameType (name) {
  this.name = name.trim()
}
inherits(NameType, Node)
NameType.prototype.toString = function () { return this.name }


function FunctionType (args, ret) {
  this.args = args
  this.ret  = ret
}
inherits(FunctionType, Node)
FunctionType.prototype.toString = function () {
  var args = this.args.map(function (arg) { return arg.toString() }).join(', '),
      ret  = (this.ret ? this.ret.toString() : 'Void')
  return '('+args+') -> '+ret
}


function Let (name, immediateType) {
  this.name          = name.trim()
  this.immediateType = immediateType
}
inherits(Let, Node)
Let.prototype.print    = function () { _w(this.toString()+"\n") }
Let.prototype.toString = function () {
  var ret = this.name
  if (_include_types && this.type) {
    ret += ': '+this.type
  }
  return ret
}


// Quick and dirty clone of Let
function Var (name, immediateType) {
  this.name          = name.trim()
  this.immediateType = immediateType
}
inherits(Var, Node)
Var.prototype.print    = Let.prototype.print
Var.prototype.toString = Let.prototype.toString


var Expression = function () {}
inherits(Expression, Node)


function Group (expr) {
  this.expr = expr
}
inherits(Group, Expression)
Group.prototype.toString = function () { return '('+this.expr.toString()+')' }


function Binary (lexpr, op, rexpr) {
  this.lexpr = lexpr
  this.op    = op
  this.rexpr = rexpr
}
inherits(Binary, Expression)
Binary.prototype.isBinaryStatement = function () {
  return (this.op === '+=')
}
Binary.prototype.print = function () { out.write(this.toString()) }
Binary.prototype.toString = function () {
  return this.lexpr.toString()+' '+this.op+' '+this.rexpr.toString()
}


var Literal = function Literal (value, typeName) {
  this.value    = value
  this.typeName = (typeName !== undefined) ? typeName : null
  this.type     = null
}
inherits(Literal, Node)
Literal.prototype.print    = function () { out.write(this.toString()) }
Literal.prototype.toString = function () { return this.value.toString() }


function Assignment (type, lvalue, op, rvalue) {
  this.type   = type
  this.lvalue = lvalue
  this.rvalue = rvalue
  // Possible values: '=', '+=', or null
  this.op     = op
  // Only allowed .op for lets/vars is a '='
  if ((this.type === 'let' || this.type === 'var') && this.op !== '=') {
    throw new Error('Invalid operator on '+this.type+" statement: '"+this.op+"'")
  }
}
inherits(Assignment, Node)
Assignment.prototype.print = function () {
  var type = (this.type != 'path') ? (this.type+' ') : ''
  out.write(type + this.lvalue.toString())
  if (this.rvalue) {
    var op = (this.op === null) ? '?' : this.op.toString()
    out.write(' '+op+' ')
    // _ind += INDENT
    this.rvalue.print()
    // _ind -= INDENT
  }
}


function Path (name) { this.name = name }
inherits(Path, Node)
Path.prototype.toString = function () { return this.name }


function assertHasProperty (obj, prop) {
  var val = obj[prop]
  if (val !== undefined) { return }
  throw new Error("Object missing property '"+prop+"'")
}


function assertPropertyIsInstanceOf (recv, prop, type) {
  if (recv[prop] instanceof type) { return }
  throw new Error('Expected '+prop+' to be an instance of '+type.name)
}


// Compiler sanity check to make sure all the args have the correct properties
function assertSaneArgs (args) {
  for (var i = args.length - 1; i >= 0; i--) {
    var arg = args[i]
    assertHasProperty(arg, 'name')
    assertHasProperty(arg, 'type')
<<<<<<< HEAD
    // assertHasProperty(arg, 'def')
=======
>>>>>>> 817ca49d
    var def = arg.def
    if (def && !(def instanceof Literal)) {
      throw new Error('Expected default to be an AST.Literal')
    }
  }// for
}// assertSaneArgs


function Function (args, ret, block) {
  this.args  = args
  this.ret   = ret
  this.block = block
  // Statement properties
  this.name  = null
  this.when  = null
  // Parent `multi` type (if this is present the Function will not
  // not codegen itself and instead defer to the Multi's codegen)
  this.parentMultiType = null
  // This will be set by type-system visitor later
  this.scope = null
  // Run some compiler checks
  assertPropertyIsInstanceOf(this, 'args', Array)
  assertSaneArgs(this.args)
}
inherits(Function, Node)
Function.prototype.print = function () {
  var args = this.args.map(function (arg) {
    var ret = arg.name
    if (arg.type) {
      ret += ': '+arg.type
    }
    return ret
  }).join(', ')
  out.write('func ('+args+') ')
  if (this.ret) {
    out.write('-> '+this.ret+' ')
  }
  this.block.print()
}
Function.prototype.setParentMultiType = function (multi) {
  this.parentMultiType = multi
}
Function.prototype.isChildOfMulti = function () {
  return this.parentMultiType ? true : false
}


function Multi (name, args, ret) {
  this.name = name
  this.args = args
  this.ret  = ret
}
inherits(Multi, Node)


function Call(args) {
  this.args = args
}
inherits(Call, Node)
Call.prototype.toString = function () {
  return '('+this.args.map(function (arg) { return arg.toString() }).join(', ')+')'
}


function If (cond, block) {
  this.cond  = cond
  this.block = block
}
inherits(If, Node)
If.prototype.print = function () {
  var cond = this.cond.toString()
  out.write("if "+cond+" ")
  this.block.print()
}


function While (expr, block) {
  this.expr  = expr // Loop expression
  this.block = block
}
inherits(While, Node)
While.prototype.print = function () {
  out.write("while "+this.expr.toString()+" ")
  this.block.print()
}


function For (init, cond, after, block) {
  this.init  = init // Initialization
  this.cond  = cond // Condition
  this.after = after // Afterthought
  this.block = block
}
inherits(For, Node)
For.prototype.print = function () {
  out.write("for ")
  // Don't indent while we're writing out these statements
  var i = _ind
  _ind = 0;
  this.init.print();  out.write('; ')
  this.cond.print();  out.write('; ')
  this.after.print(); out.write(' ')
  // Restore indent and print the block
  _ind = i;
  this.block.print()
}


function Chain (name, tail) {
  this.name = name
  this.tail = tail
}
inherits(Chain, Node)
Chain.prototype.toString = function () {
  var base = this.name
  this.tail.forEach(function (expr) {
    base += expr.toString()
  })
  return base
}
Chain.prototype.print = function () { out.write(this.toString()) }


function Return (expr) {
  this.expr = expr
}
inherits(Return, Node)
Return.prototype.print    = function () { out.write(this.toString()) }
Return.prototype.toString = function () { return 'return '+this.expr.toString() }


function Root (statements) {
  this.statements = statements
}
inherits(Root, Node)
Root.prototype.print = function (includeTypes) {
  if (includeTypes !== undefined) {
    _include_types = includeTypes
  }
  _win("root {\n")
  this.statements.forEach(function (stmt) {
    _w('')
    stmt.print()
    out.write("\n")
  })
  _wout("}\n");
}


function Block (statements) {
  this.statements = statements
}
inherits(Block, Node)
Block.prototype.print = function () {
  out.write("{\n")
  _ind += INDENT
  this.statements.forEach(function (stmt) {
    _w('')
    stmt.print()
    out.write("\n")
  })
  _ind -= INDENT
  _w('}')
  // out.write(repeat(' ', _ind - INDENT) + '}')
}


module.exports = {
  Node: Node,
  NameType: NameType,
  FunctionType: FunctionType,
  Let: Let,
  Var: Var,
  Path: Path,
  Root: Root,
  Assignment: Assignment,
  Expression: Expression,
  Binary: Binary,
  Literal: Literal,
  Group: Group,
  Function: Function,
  Multi: Multi,
  Block: Block,
  If: If,
  While: While,
  For: For,
  Chain: Chain,
  Return: Return,
  Call: Call
}<|MERGE_RESOLUTION|>--- conflicted
+++ resolved
@@ -173,10 +173,7 @@
     var arg = args[i]
     assertHasProperty(arg, 'name')
     assertHasProperty(arg, 'type')
-<<<<<<< HEAD
     // assertHasProperty(arg, 'def')
-=======
->>>>>>> 817ca49d
     var def = arg.def
     if (def && !(def instanceof Literal)) {
       throw new Error('Expected default to be an AST.Literal')
