--- conflicted
+++ resolved
@@ -301,25 +301,17 @@
 }
 
 
-<<<<<<< HEAD
-function If (cond, block, elseIfs, els) {
-  this.cond    = cond
-  this.block   = block
-  this.elseIfs = elseIfs ? elseIfs : null
-  this.els     = els ? els : null
-=======
-function If (cond, block, elseBlock) {
+function If (cond, block, elseIfs, elseBlock) {
   this.cond      = cond
   this.block     = block
-  this.elseBlock = elseBlock
->>>>>>> 97803721
+  this.elseIfs   = elseIfs ? elseIfs : null
+  this.elseBlock = elseBlock ? elseBlock : null
 }
 inherits(If, Node)
 If.prototype.print = function () {
   var cond = this.cond.toString()
   out.write("if "+cond+" ")
   this.block.print()
-<<<<<<< HEAD
   if (this.elseIfs) {
     for (var i = 0; i < this.elseIfs.length; i++) {
       var ei = this.elseIfs[i]
@@ -327,11 +319,10 @@
       out.write(" else if "+cond+" ")
       ei.block.print()
     }
-=======
+  }
   if (this.elseBlock) {
     out.write(" else ")
     this.elseBlock.print()
->>>>>>> 97803721
   }
 }
 
