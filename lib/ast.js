
var inherits = require('util').inherits,
    inspect  = require('util').inspect,
<<<<<<< HEAD
    out      = process.stdout

var types = require('./types')

// http://stackoverflow.com/a/5450113
var repeat = function (pattern, count) {
  if (count < 1) return '';
  var result = ''
  while (count > 1) {
    if (count & 1) result += pattern;
    count >>= 1, pattern += pattern
  }
  return result + pattern
}
=======
    out      = process.stdout,
    repeat   = require('./util').repeat

var types = require('./types')
>>>>>>> a9524dd1

// TODO: Refactor all this crazy indentation stuff!
var INDENT = 2

var _ind = 0,
    _i   = function () { return repeat(' ', _ind) },
    _w   = function (s) { out.write(_i() + s) },
    _win = function (s) {
      // Indent and write
      _w(s); _ind += INDENT
    },
    _wout = function (s) { _ind -= INDENT; _w(s) },
    _include_types = true

// Nodes ----------------------------------------------------------------------

var Node = function () {}
Node.prototype.print = function () { out.write(inspect(this)) }
Node.prototype.compile = function (context) {
  throw new Error('Compilation not yet implemented for node type: '+this.constructor.name)
}


function Let (name, typepath) {
  this.name = name.trim()
  this.typepath = typepath
}
inherits(Let, Node)
Let.prototype.print    = function () { _w(this.toString()+"\n") }
Let.prototype.toString = function () {
  var ret = this.name
  if (_include_types && this.type) {
    ret += '<'+this.type+'>'
  }
  return ret
}


// Quick and dirty clone of Let
function Var (name, typepath) {
  this.name = name.trim()
  this.typepath = typepath
}
inherits(Var, Node)
Var.prototype.print    = Let.prototype.print
Var.prototype.toString = Let.prototype.toString


var Expression = function () {}
inherits(Expression, Node)


function Group (expr) {
  this.expr = expr
}
inherits(Group, Expression)
Group.prototype.toString = function () { return '('+this.expr.toString()+')' }


function Binary (lexpr, op, rexpr) {
  this.lexpr = lexpr
  this.op    = op
  this.rexpr = rexpr
}
inherits(Binary, Expression)
Binary.prototype.isBinaryStatement = function () {
  return (this.op === '+=')
}
Binary.prototype.print = function () { out.write(this.toString()) }
Binary.prototype.toString = function () {
  return this.lexpr.toString()+' '+this.op+' '+this.rexpr.toString()
}
Binary.prototype.compile = function (context) {
  var lexpr = this.lexpr.compile(context)
  var rexpr = this.rexpr.compile(context)
  return lexpr+' '+this.op+' '+rexpr
}


var Literal = function Literal (value, type) {
  this.value = value
  this.type  = (type !== undefined) ? type : null
}
inherits(Literal, Node)
Literal.prototype.print    = function () { out.write(this.toString()) }
Literal.prototype.toString = function () { return this.value.toString() }
Literal.prototype.compile  = function (context) {
  return this.value.toString()
}


<<<<<<< HEAD
=======

>>>>>>> a9524dd1
function Assignment (type, lvalue, rvalue) {
  this.type   = type
  this.lvalue = lvalue
  this.rvalue = rvalue
}
inherits(Assignment, Node)
Assignment.prototype.print = function () {
  var type = (this.type != 'path') ? (this.type+' ') : ''
  out.write(type + this.lvalue.toString())
  if (this.rvalue) {
    out.write(' = ')
    // _ind += INDENT
    this.rvalue.print()
    // _ind -= INDENT
  }
}
Assignment.prototype.compile = function (context) {
  if (this.type === 'var' || this.type === 'let') {
    // TODO: Register name in context scope and check for conflicts.
    var lvalue = this.lvalue.name
    var rvalue = this.rvalue.compile(context)
    return 'var '+lvalue+' = '+rvalue+";\n"
  } else {
    // TODO: Handle more complex path assignments
    // throw new Error('Compilation of path-assignments not yet implemented')
    var lvalue = this.lvalue.name
    var rvalue = this.rvalue.compile(context)
    return lvalue+' = '+rvalue+";\n"
  }
}


function Path (name) { this.name = name }
inherits(Path, Node)
Path.prototype.toString = function () { return this.name }


function Function (args, ret, block) {
  this.args  = args
  this.ret   = ret
  this.block = block
}
inherits(Function, Node)
Function.prototype.print = function () {
  var args = this.args.map(function (arg) {
    var ret = arg.name
    if (arg.type) {
      ret += ': '+arg.type
    }
    return ret
  }).join(', ')
  out.write('func ('+args+') ')
  if (this.ret) {
    out.write(' -> '+this.ret)
  }
  this.block.print()
}
Function.prototype.compile = function (context) {
  var args = this.args.map(function (arg) { return arg.name })
  var body = this.block.compile(context)
  var ret = 'function ('+args.join(',')+") {\n"
  ret += body
  ret += "}"
  return ret
}


<<<<<<< HEAD
=======

>>>>>>> a9524dd1
function Call(args) {
  this.args = args
}
inherits(Call, Node)
Call.prototype.toString = function () {
  return '('+this.args.map(function (arg) { return arg.toString() }).join(', ')+')'
}
Call.prototype.compile = function (context) {
  var args = this.args.map(function (arg) {
    return arg.compile(context)
  })
  return '('+args.join(', ')+')'
}


function If (cond, block) {
  this.cond  = cond
  this.block = block
}
inherits(If, Node)
If.prototype.print = function () {
  var cond = this.cond.toString()
  out.write("if "+cond+" ")
  this.block.print()
}
If.prototype.compile = function (context) {
  var ind = context.indent()
  var ret = 'if ('+this.cond.compile()+") {\n"
  ret += this.block.compile(context)
  ret += ind+"}\n"
  return ret
}


<<<<<<< HEAD
=======
function While (expr, block) {
  this.expr  = expr // Loop expression
  this.block = block
}
inherits(While, Node)
While.prototype.print = function () {
  out.write("while "+this.expr.toString()+" ")
  this.block.print()
}


>>>>>>> a9524dd1
function For (init, cond, after, block) {
  this.init  = init // Initialization
  this.cond  = cond // Condition
  this.after = after // Afterthought
  this.block = block
}
inherits(For, Node)
For.prototype.print = function () {
  out.write("for ")
  // Don't indent while we're writing out these statements
  var i = _ind
  _ind = 0;
  this.init.print();  out.write('; ')
  this.cond.print();  out.write('; ')
  this.after.print(); out.write(' ')
  // Restore indent and print the block
  _ind = i;
  this.block.print()
}
For.prototype.compile = function (context) {
  var ind = context.indent()
  var ret = 'for ('
  ret += this.init.compile(context).trim()+'; '
  ret += this.cond.compile(context)+' ;'
  ret += this.after.compile(context)+" {\n"
  ret += this.block.compile(context)
  ret += ind+"}\n"
  return ret
}


function Chain (name, tail) {
  this.name = name
  this.tail = tail
}
inherits(Chain, Node)
Chain.prototype.toString = function () {
  var base = this.name
  this.tail.forEach(function (expr) {
    base += expr.toString()
  })
  return base
}
Chain.prototype.print = function () { out.write(this.toString()) }
Chain.prototype.compile = function (context) {
  var ret = this.name
  this.tail.forEach(function (item) {
    ret += item.compile(context)
  })
  return ret
}


function Return (expr) {
  this.expr = expr
}
inherits(Return, Node)
Return.prototype.print    = function () { out.write(this.toString()) }
Return.prototype.toString = function () { return 'return '+this.expr.toString() }
Return.prototype.compile  = function (context) {
  return 'return '+this.expr.compile(context)+";\n"
}


function Root (statements) {
  this.statements = statements
}
inherits(Root, Node)
<<<<<<< HEAD
Root.prototype.print = function () {
=======
Root.prototype.print = function (includeTypes) {
  if (includeTypes !== undefined) {
    _include_types = includeTypes
  }

>>>>>>> a9524dd1
  _win("root {\n")
  this.statements.forEach(function (stmt) {
    _w('')
    stmt.print()
    out.write("\n")
  })
  _wout("}\n");
}
Root.prototype.compile = function () {
  // Compilation context
  var context = new Context()
  return this.statements.map(function compile_statements(stmt) {
    return stmt.compile(context)
  }).join('')
}


function Block (statements) {
  this.statements = statements
}
inherits(Block, Node)
Block.prototype.print = function () {
  out.write("{\n")
  _ind += INDENT
  this.statements.forEach(function (stmt) {
    _w('')
    stmt.print()
    out.write("\n")
  })
  _ind -= INDENT
  _w('}')
  // out.write(repeat(' ', _ind - INDENT) + '}')
}
Block.prototype.compile = wrapContextIndent(function (context) {
  var ret = []
  var ind = context.indent()
  this.statements.forEach(function (stmt) {
    ret.push(ind+stmt.compile(context))
  })
  return ret.join('')
})


// JS code-generating compiler ------------------------------------------------

function Context () {
  // Keeping track of names that conflict and need to be munged/aliased.
  this.conflicts = {}
  this._indent = 0
}
Context.prototype.incrementIndent = function () { this._indent += 2 }
Context.prototype.decrementIndent = function () { this._indent -= 2 }
Context.prototype.indent = function () {
  return repeat(' ', this._indent)
}

function wrapContextIndent(func) {
  return function (context) {
    context.incrementIndent()
    var ret = func.call(this, context)
    context.decrementIndent()
    return ret
  }
}

module.exports = {
  Node: Node,
  Let: Let,
  Var: Var,
  Path: Path,
  Root: Root,
  Assignment: Assignment,
  Expression: Expression,
  Binary: Binary,
  Literal: Literal,
  Group: Group,
  Function: Function,
  Block: Block,
  If: If,
  While: While,
  For: For,
  Chain: Chain,
  Return: Return,
  Call: Call
}
<|MERGE_RESOLUTION|>--- conflicted
+++ resolved
@@ -1,8 +1,8 @@
 
 var inherits = require('util').inherits,
     inspect  = require('util').inspect,
-<<<<<<< HEAD
-    out      = process.stdout
+    out      = process.stdout,
+    repeat   = require('./util').repeat
 
 var types = require('./types')
 
@@ -16,12 +16,6 @@
   }
   return result + pattern
 }
-=======
-    out      = process.stdout,
-    repeat   = require('./util').repeat
-
-var types = require('./types')
->>>>>>> a9524dd1
 
 // TODO: Refactor all this crazy indentation stuff!
 var INDENT = 2
@@ -113,10 +107,6 @@
 }
 
 
-<<<<<<< HEAD
-=======
-
->>>>>>> a9524dd1
 function Assignment (type, lvalue, rvalue) {
   this.type   = type
   this.lvalue = lvalue
@@ -184,10 +174,6 @@
 }
 
 
-<<<<<<< HEAD
-=======
-
->>>>>>> a9524dd1
 function Call(args) {
   this.args = args
 }
@@ -222,8 +208,6 @@
 }
 
 
-<<<<<<< HEAD
-=======
 function While (expr, block) {
   this.expr  = expr // Loop expression
   this.block = block
@@ -235,7 +219,6 @@
 }
 
 
->>>>>>> a9524dd1
 function For (init, cond, after, block) {
   this.init  = init // Initialization
   this.cond  = cond // Condition
@@ -304,15 +287,10 @@
   this.statements = statements
 }
 inherits(Root, Node)
-<<<<<<< HEAD
-Root.prototype.print = function () {
-=======
 Root.prototype.print = function (includeTypes) {
   if (includeTypes !== undefined) {
     _include_types = includeTypes
   }
-
->>>>>>> a9524dd1
   _win("root {\n")
   this.statements.forEach(function (stmt) {
     _w('')
