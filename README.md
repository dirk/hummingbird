# Hummingbird

For now refer to the [manual](doc/Manual.md).

<<<<<<< HEAD
=======
## License

Released under the Modified BSD License. See [LICENSE](LICENSE) for details.
=======

>>>>>>> e014316f
## Specification

The Hummingbird [specification](doc/Specification.md) is designed to be both human- and
machine-readable. It is organized into sections for each syntactical and
semantic feature of the language.

Each feature has a `<spec name="..."></spec>` block containing the Hummingbird
example source and the expected JavaScript output. These can then be parsed and
a full suite of unit tests generated in `test/spec/`.

```bash
# Generating the spec tests
npm run gen-spec
# Running those tests
npm run test-spec
<<<<<<< HEAD
```
=======
```
>>>>>>> e014316f
<|MERGE_RESOLUTION|>--- conflicted
+++ resolved
@@ -2,14 +2,6 @@
 
 For now refer to the [manual](doc/Manual.md).
 
-<<<<<<< HEAD
-=======
-## License
-
-Released under the Modified BSD License. See [LICENSE](LICENSE) for details.
-=======
-
->>>>>>> e014316f
 ## Specification
 
 The Hummingbird [specification](doc/Specification.md) is designed to be both human- and
@@ -25,8 +17,8 @@
 npm run gen-spec
 # Running those tests
 npm run test-spec
-<<<<<<< HEAD
 ```
-=======
-```
->>>>>>> e014316f
+
+## License
+
+Released under the Modified BSD License. See [LICENSE](LICENSE) for details.
