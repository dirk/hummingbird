var a = 1
var b = a - 1
# console.log(a)

var c = "Hello "
var d = "world!"
console.log(c + d)

# if b {
#   console.log("1")
# } else if a {
#   console.log("2")
# }
  
<<<<<<< HEAD
var c = func () {
  return 1
}
console.log(c())

var d = true
console.log(d)
=======
# var c = func () {
#   if 1 {
#     return 1
#   } else {
#     return 0
#   }
# }
# console.log(c())

# var d = func () { return }
# console.log(d)
>>>>>>> 05d8f996
<|MERGE_RESOLUTION|>--- conflicted
+++ resolved
@@ -12,15 +12,14 @@
 #   console.log("2")
 # }
   
-<<<<<<< HEAD
-var c = func () {
-  return 1
+var e = func () {
+  return "1"
 }
-console.log(c())
+console.log(e())
 
-var d = true
-console.log(d)
-=======
+# var d = true
+# console.log(d)
+
 # var c = func () {
 #   if 1 {
 #     return 1
@@ -32,4 +31,3 @@
 
 # var d = func () { return }
 # console.log(d)
->>>>>>> 05d8f996
