--- conflicted
+++ resolved
@@ -3,14 +3,12 @@
 
 var b = "Hello world!"
 console.log(b)
-<<<<<<< HEAD
 
 if b {
   console.log("1")
 } else if a {
   console.log("2")
 }
-=======
   
 var c = func () {
   if 1 {
@@ -23,4 +21,3 @@
 
 var d = func () { return }
 console.log(d)
->>>>>>> 97803721
