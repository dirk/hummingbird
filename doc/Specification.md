--- conflicted
+++ resolved
@@ -4,36 +4,21 @@
 
 ## Variables
 
-<<<<<<< HEAD
-There are two types of variable definitions: `var` and `let`. The former declares a mutable variable in the scope. The latter declares an immutable variable in the scope.
-
-Immutability is checked at only the reference level. (It ensures that the variable will always refer to the same thing; however mutating functions of that thing can still occur!) Furthermore this checking happens only at compile time.
-
-<spec name="variables">
-=======
 There are two types of variable definitions: `var` and `let`. The former declares a **mutable** variable in the scope. The latter declares an **immutable** variable in the scope.
 
-Immutability is checked at only the reference level. (It ensures that the variable will always refer to the same thing; however mutating functions of that thing can still occur!) Furthermore, this checking happens only at compile time.
+Immutability is checked at only the reference level. (It ensures that the variable will always refer to the same thing; however mutating properties of that thing can still occur!) Furthermore, this checking happens only at compile time.
 
 <spec name="variables">
 
->>>>>>> e014316f
 ```hb
 var a: Integer = 1
 let b: Integer = 2
 ```
-<<<<<<< HEAD
-=======
 
->>>>>>> e014316f
 ```js
 var a = 1;
 var b = 2;
 ```
-<<<<<<< HEAD
-</spec>
-=======
-
 </spec>
 
 ## Functions
@@ -51,4 +36,3 @@
 ```
 
 </spec>
->>>>>>> e014316f
