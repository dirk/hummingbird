--- conflicted
+++ resolved
@@ -5,10 +5,7 @@
 test/spec
 dist
 .srclib-cache
-<<<<<<< HEAD
 _site
-=======
->>>>>>> 11cbe8bd
 coverage.html
 
 # Ignore Vim swap files
