--- conflicted
+++ resolved
@@ -16,9 +16,6 @@
     pub parent: Option<Closure>,
 }
 
-<<<<<<< HEAD
-type BuiltinCallTarget = fn(Vec<Value>, &mut GcAllocator) -> Result<Value, VmError>;
-=======
 impl PartialEq for Function {
     /// Functions are equal if they're calling the same `LoadedFunction` and
     /// using the same `Closure`.
@@ -32,7 +29,8 @@
         loaded_function_eq && closure_eq
     }
 }
->>>>>>> cb32d468
+
+type BuiltinCallTarget = fn(Vec<Value>, &mut GcAllocator) -> Result<Value, VmError>;
 
 #[derive(Clone)]
 pub struct BuiltinFunction {
@@ -146,11 +144,8 @@
     }
 }
 
-<<<<<<< HEAD
 impl GcManaged for File {}
 
-impl GcManaged for String {}
-=======
 impl GcManaged for String {}
 
 #[cfg(test)]
@@ -199,5 +194,4 @@
         };
         assert!(first != second);
     }
-}
->>>>>>> cb32d468
+}