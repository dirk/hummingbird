
// Full-system tests of Hummingbird parser and compiler.

var fs           = require('fs'),
    expect       = require('expect.js'),
    AST          = require('../lib/ast'),
    types        = require('../lib/types'),
    parseAndWalk = require('./helper').parseAndWalk

var programs = {
  forLoop: fs.readFileSync(__dirname+'/system/for-loop.hb').toString(),
  whileTrue: fs.readFileSync(__dirname+'/system/while-true.hb').toString()
}

function runCompiledCode (tree) {
  // Wrap the compiled code in an immediately-called function
  return eval("(function(){\n"+tree.compile()+"\n})()")
}

describe('System', function () {
  describe('given a for loop program', function () {
    var tree = null
    it('should parse', function () {
      tree = parseAndWalk(programs.forLoop)
      expect(tree).to.be.ok()
    })
    it('should produce the right result when executed', function () {
      var result = runCompiledCode(tree)
      expect(result).to.eql(10)
    })
  })

  describe('given a string literal', function () {
    var source = "var a = \"Hello world.\"\nreturn a"
    it('should parse and produce the correct result', function () {
      var tree = parseAndWalk(source)
      expect(tree).to.be.ok()
      var result = runCompiledCode(tree)
      expect(result).to.eql('Hello world.')
    })
  })

<<<<<<< HEAD
  describe('given a multi definition', function () {
    describe('without a return type', function () {
      it('should fail to parse', function () {
        var source = "multi a (b: Integer, c: Integer)\n"
        expect(function () {
          parseAndWalk(source)
        }).to.throwException(/Missing multi return type/)
      })
=======
  describe('given boolean literals', function () {
    var source = "var a = true\nvar b = false"
    it('should parse and walk', function () {
      var tree = parseAndWalk(source)
      expect(tree.statements.length).to.eql(2)
      var truthyNode = tree.statements[0],
          falseyNode = tree.statements[1]
      expect(truthyNode.rvalue.value).to.eql('true')
      expect(falseyNode.rvalue.value).to.eql('false')
      // Check the node's computed types
      function checkBooleanNodeType (node) {
        var instanceType = node.lvalue.type
        expect(instanceType).to.be.a(types.Instance)
        var type = instanceType.type
        expect(type).to.be.a(types.Boolean)
      }
      checkBooleanNodeType(truthyNode)
      checkBooleanNodeType(falseyNode)
>>>>>>> 34d01e51
    })
  })

  describe('given a class', function () {
    describe('with an invalid let-property', function () {
      var source = "var a = func () -> Integer { return 1 }\n"+
                   "class B { var c: () -> Integer = a }\n"
      it('should fail to parse', function () {
        expect(function () {
          parseAndWalk(source)
        }).to.throwException(/non-literal default for property/)
      })
    })

    describe('with a valid definition', function () {
      var source = "class A {\n"+
                   "  var b: Integer = 1\n"+
                   "  init () { this.b = this.b + 1 }\n"+
                   "  func c (d: Integer) -> Integer { return this.b + d }\n"+
                   "}\n"+
                   "var a = new A()\n"
      it('should parse', function () {
        var tree = parseAndWalk(source)
        expect(tree).to.be.ok()
      })
      it('should produce an expected result', function () {
        var extended = source+"return a.c(1)\n",
            tree     = parseAndWalk(extended),
            result   = runCompiledCode(tree)
        expect(result).to.eql(3)
      })
      it('should fail on parsing mismatched argument lengths', function () {
        var extended = source+"a.c(1, 2)\n"
        expect(function () {
          parseAndWalk(extended)
        }).to.throwException(/Wrong number of arguments/)
      })
      it('should fail on parsing mismatched argument types', function () {
        var extended = source+"a.c(\"1\")\n"
        expect(function () {
          parseAndWalk(extended)
        }).to.throwException(/Argument mismatch/)
      })
    })

    describe('with a let-property in its definition', function () {
      var source = "class A {\n"+
                   "  let b: Integer = 0\n"+
                   "  init () { }\n"+
                   "}\n"+
                   "var a = new A()\n"
      it('should parse the basic definition', function () {
        var tree = parseAndWalk(source)
        expect(tree).to.be.ok()
      })
      it('should error when trying to write to that property', function () {
        var extendedSource = source+"a.b = 1"
        expect(function () {
          parseAndWalk(extendedSource)
        }).to.throwException(/assign to read-only property/)
      })
    })

    describe('with an init declaration', function () {
      function checkTree (tree) {
        expect(tree).to.be.ok()
        expect(tree.statements.length).to.eql(1)
        var klass = tree.statements[0]
        expect(klass.name).to.eql('A')
        expect(klass.type.getTypeOfProperty('b')).to.be.ok()
        expect(klass.type.initializers.length).to.eql(1)
      }
      it('should parse the first formulation', function () {
        var source = "class A { var b: Integer; init() { } }"
        checkTree(parseAndWalk(source))
      })
      it('should parse the second formulation', function () {
        var source = "class A { var b: Integer; init () { } }"
        checkTree(parseAndWalk(source))
      })
    })
  })

  describe('given an else-if', function () {
    var preamble = "var a = 1\n"
    function checkTree (tree) {
      expect(tree).to.be.ok()
      var root = tree
      expect(root.statements.length).to.eql(2)
      // The if condition is second
      var i = root.statements[1]
      expect(i).to.be.an(AST.If)
      expect(i.elseIfs).to.be.ok()
      expect(i.elseIfs.length).to.eql(1)
      expect(i.elseBlock).to.be(null)
      // Check the single else-if
      var ei = i.elseIfs[0]
      expect(ei).to.be.an(AST.If)
      expect(ei.elseIfs).to.be(null)
      expect(ei.elseBlock).to.be(null)
    }
    it('should parse the first formulation', function () {
      var source = preamble+
                   "if a { }\n"+
                   "else if a { }\n"
      var tree = parseAndWalk(source)
      checkTree(tree)
    })
    it('should parse the second formulation', function () {
      var source = preamble+
                   "if a {\n"+
                   "} else if a { }\n"
      expect(parseAndWalk(source)).to.be.ok()
    })
    it('should parse the third formulation', function () {
      var source = preamble+
                   "if a { } else\n"+
                   "if a { }\n"
      expect(parseAndWalk(source)).to.be.ok()
    })
  })

  describe('given a function', function () {
    function testParsingAndResult (source, expectedResult) {
      var tree = null
      it('should parse', function () {
        tree = parseAndWalk(source)
        expect(tree).to.be.ok()
      })
      it('should produced the expected result', function () {
        var result = runCompiledCode(tree)
        expect(result).to.eql(expectedResult)
      })
    }
    describe('with an inferred return', function () {
      var source = "var a = func () { return 1 }\n"+
                   "return a()"
      testParsingAndResult(source, 1)
    })
    describe('with an explicit return', function () {
      var source = "var a = func () -> Integer { return 2 }\n"+
                   "return a()"
      testParsingAndResult(source, 2)
    })
    describe('with more than one inferred return type', function () {
      var source = "var a = func () {\n"+
                   "  if 1 { return 1 } else { return \"1\" }\n"+
                   "}\n"
      it('should fail to parse', function () {
        expect(function () {
          parseAndWalk(source)
        }).to.throwException(/Too many return types/)
      })
    })
    describe('with mismatched return types', function () {
      var source = "var a = func () -> String { return 1 }\n"
      it('should fail to parse', function () {
        expect(function () {
          parseAndWalk(source)
        }).to.throwException(/Type returned by function does not match declared return type/)
      })
    })
  })

  xdescribe('given a while-true program', function () {
    var tree = null
    it('should parse', function () {
      tree = parseAndWalk(programs.whileTrue)
      expect(tree).to.be.ok()
    })
    it('should produce the correct result when executed', function () {
      var result = runCompiledCode(tree)
      expect(result).to.eql(5)
    })
  })
})<|MERGE_RESOLUTION|>--- conflicted
+++ resolved
@@ -40,7 +40,6 @@
     })
   })
 
-<<<<<<< HEAD
   describe('given a multi definition', function () {
     describe('without a return type', function () {
       it('should fail to parse', function () {
@@ -49,7 +48,9 @@
           parseAndWalk(source)
         }).to.throwException(/Missing multi return type/)
       })
-=======
+    })
+  })
+
   describe('given boolean literals', function () {
     var source = "var a = true\nvar b = false"
     it('should parse and walk', function () {
@@ -68,7 +69,6 @@
       }
       checkBooleanNodeType(truthyNode)
       checkBooleanNodeType(falseyNode)
->>>>>>> 34d01e51
     })
   })
 
