
// Full-system tests of Hummingbird parser and compiler.

var fs           = require('fs'),
    expect       = require('expect.js'),
    AST          = require('../lib/ast'),
    types        = require('../lib/types'),
    parseAndWalk = require('./helper').parseAndWalk

var programs = {
  forLoop: fs.readFileSync(__dirname+'/system/for-loop.hb').toString(),
  whileTrue: fs.readFileSync(__dirname+'/system/while-true.hb').toString()
}

function runCompiledCode (tree) {
  // Wrap the compiled code in an immediately-called function
  return eval("(function(){\n"+tree.compile()+"\n})()")
}

describe('System', function () {
  describe('given a for loop program', function () {
    var tree = null
    it('should parse', function () {
      tree = parseAndWalk(programs.forLoop)
      expect(tree).to.be.ok()
    })
    it('should produce the right result when executed', function () {
      var result = runCompiledCode(tree)
      expect(result).to.eql(10)
    })
  })

  describe('given a string literal', function () {
    var source = "var a = \"Hello world.\"\nreturn a"
    it('should parse and produce the correct result', function () {
      var tree = parseAndWalk(source)
      expect(tree).to.be.ok()
      var result = runCompiledCode(tree)
      expect(result).to.eql('Hello world.')
    })
  })

  describe('given a class', function () {
    describe('with an invalid let-property', function () {
      var source = "var a = func () -> Integer { return 1 }\n"+
                   "class B { var c: () -> Integer = a }\n"
      it('should fail to parse', function () {
        expect(function () {
          parseAndWalk(source)
        }).to.throwException(/non-literal default for property/)
      })
    })

    describe('with a valid definition', function () {
      var source = "class A {\n"+
                   "  var b: Integer = 1\n"+
                   "  init () { this.b = this.b + 1 }\n"+
                   "  func c () -> Integer { return this.b + 1 }\n"+
                   "}\n"+
                   "var a = new A()\n"+
                   "return a.c()\n"
      var tree = null
      it('should parse', function () {
        tree = parseAndWalk(source)
        expect(tree).to.be.ok()
      })
      it('should product the correct result', function () {
        var result = runCompiledCode(tree)
        expect(result).to.eql(3)
      })
    })

<<<<<<< HEAD
    describe('with a let-property in its definition', function () {
      var source = "class A {\n"+
                   "  let b: Integer = 0\n"+
                   "  init () { }\n"+
                   "}\n"+
                   "var a = new A()\n"
      it('should parse the basic definition', function () {
        var tree = parseAndWalk(source)
        expect(tree).to.be.ok()
      })
      it('should error when trying to write to that property', function () {
        var extendedSource = source+"a.b = 1"
        expect(function () {
          parseAndWalk(extendedSource)
        }).to.throwException(/assign to read-only property/)
      })
    })
=======
    describe('with an init declaration', function () {
      function checkTree (tree) {
        expect(tree).to.be.ok()
        expect(tree.statements.length).to.eql(1)
        var klass = tree.statements[0]
        expect(klass.name).to.eql('A')
        expect(klass.type.getTypeOfProperty('b')).to.be.ok()
        expect(klass.type.initializers.length).to.eql(1)
      }
      it('should parse the first formulation', function () {
        var source = "class A { var b: Integer; init() { } }"
        checkTree(parseAndWalk(source))
      })
      it('should parse the second formulation', function () {
        var source = "class A { var b: Integer; init () { } }"
        checkTree(parseAndWalk(source))
      })
    })
  })

  describe('given an else-if', function () {
    var preamble = "var a = 1\n"
    function checkTree (tree) {
      expect(tree).to.be.ok()
      var root = tree
      expect(root.statements.length).to.eql(2)
      // The if condition is second
      var i = root.statements[1]
      expect(i).to.be.an(AST.If)
      expect(i.elseIfs).to.be.ok()
      expect(i.elseIfs.length).to.eql(1)
      expect(i.elseBlock).to.be(null)
      // Check the single else-if
      var ei = i.elseIfs[0]
      expect(ei).to.be.an(AST.If)
      expect(ei.elseIfs).to.be(null)
      expect(ei.elseBlock).to.be(null)
    }
    it('should parse the first formulation', function () {
      var source = preamble+
                   "if a { }\n"+
                   "else if a { }\n"
      var tree = parseAndWalk(source)
      checkTree(tree)
    })
    it('should parse the second formulation', function () {
      var source = preamble+
                   "if a {\n"+
                   "} else if a { }\n"
      expect(parseAndWalk(source)).to.be.ok()
    })
    it('should parse the third formulation', function () {
      var source = preamble+
                   "if a { } else\n"+
                   "if a { }\n"
      expect(parseAndWalk(source)).to.be.ok()
    })
  })

  describe('given a function', function () {
    function testParsingAndResult (source, expectedResult) {
      var tree = null
      it('should parse', function () {
        tree = parseAndWalk(source)
        expect(tree).to.be.ok()
      })
      it('should produced the expected result', function () {
        var result = runCompiledCode(tree)
        expect(result).to.eql(expectedResult)
      })
    }
    describe('with an inferred return', function () {
      var source = "var a = func () { return 1 }\n"+
                   "return a()"
      testParsingAndResult(source, 1)
    })
    describe('with an explicit return', function () {
      var source = "var a = func () -> Integer { return 2 }\n"+
                   "return a()"
      testParsingAndResult(source, 2)
    })
>>>>>>> 11cbe8bd
  })

  xdescribe('given a while-true program', function () {
    var tree = null
    it('should parse', function () {
      tree = parseAndWalk(programs.whileTrue)
      expect(tree).to.be.ok()
    })
    it('should produce the correct result when executed', function () {
      var result = runCompiledCode(tree)
      expect(result).to.eql(5)
    })
  })
})<|MERGE_RESOLUTION|>--- conflicted
+++ resolved
@@ -70,7 +70,6 @@
       })
     })
 
-<<<<<<< HEAD
     describe('with a let-property in its definition', function () {
       var source = "class A {\n"+
                    "  let b: Integer = 0\n"+
@@ -88,7 +87,7 @@
         }).to.throwException(/assign to read-only property/)
       })
     })
-=======
+
     describe('with an init declaration', function () {
       function checkTree (tree) {
         expect(tree).to.be.ok()
@@ -170,7 +169,6 @@
                    "return a()"
       testParsingAndResult(source, 2)
     })
->>>>>>> 11cbe8bd
   })
 
   xdescribe('given a while-true program', function () {
