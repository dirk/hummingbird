--- conflicted
+++ resolved
@@ -18,13 +18,7 @@
   # Add LLVM shared library
   - "export LD_LIBRARY_PATH=/usr/lib/llvm-3.5/lib:$LD_LIBRARY_PATH"
   # Setup library for development building
-<<<<<<< HEAD
-  - "./jake default ts:compile"
-  - "npm run grammar"
-  - "npm run gen-spec"
-=======
-  - "node_modules/.bin/jake all"
->>>>>>> 87c1eeda
+  - "./jake all"
 script:
   - "node_modules/.bin/mocha test"
   - "node_modules/.bin/mocha test/spec"
